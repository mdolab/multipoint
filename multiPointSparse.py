#!/usr/bin/python
"""
multiPointSparse.py -- A python utility for aiding complicated multi-point
optimizations -- designed to work specifically with pyOptSparse. 

Copyright (c) 2013 by Dr. G. K. W. Kenway
All rights reserved. Not to be used for commercial purposes.

Developers:
-----------
- Dr. G. K. W. Kenway

History
-------
v. 1.0  - First implementation
"""
from __future__ import print_function 
# =============================================================================
# Imports
# =============================================================================
import os
import types
import copy
try:
    from collections import OrderedDict
except ImportError:
    # python 2.6 or earlier, use backport
    # get using "pip install ordereddict"
    from ordereddict import OrderedDict
import numpy
from mpi4py import MPI

# =============================================================================
# Error Handling Class
# =============================================================================
class MPError(Exception):
    def __init__(self, message):
        """
        Format the error message in a box to make it clear this
        was a expliclty raised exception.
        """
        msg = '\n+'+'-'*78+'+'+'\n' + '| multiPointSparse Error: '
        i = 25
        for word in message.split():
            if len(word) + i +1 > 78: # Finish line and start new one
                msg += ' '*(78-i)+'|\n| ' + word + ' '
                i = 2 + len(word)+1
            else:
                msg += word + ' '
                i += len(word)+1
        msg += ' '*(79-i) + '|\n' + '+'+'-'*78+'+'+'\n'
        print(msg)
        Exception.__init__(self)

# =============================================================================
# Utility create groups function
# =============================================================================

def createGroups(sizes, comm):
    """
    Create groups takes a list of sizes, and creates new MPI
    communicators coorsponding to those sizes. This is typically used
    for generating the communicators for an aerostructural analysis. 

    Parameters
    ----------
    sizes : list or array
        List or integer array of the sizes of each split comm
    comm : MPI intracomm
        The communicator to split. comm.size must equal sum(sizes)
        """

    nGroups = len(sizes)
    nProc_total  = sum(sizes)
    if not(comm.size == nProc_total):
        raise MPError('Cannot split comm. Comm has %d processors, but\
        requesting to split into %d.'%(comm.size, nProc_total))

    # Create a cumulative size array
    cumGroups = [0]*(nGroups+1)
    cumGroups[0] = 0   

    for igroup in xrange(nGroups):
        cumGroups[igroup+1] = cumGroups[igroup] + sizes[igroup]

    # Determine the member_key for each processor
    for igroup in xrange(nGroups):
        if comm.rank >= cumGroups[igroup] and \
               comm.rank < cumGroups[igroup+1]:
            member_key = igroup

    new_comm = comm.Split(member_key)

    flags = [False]*nGroups
    flags[member_key] = True

    return new_comm, flags

# =============================================================================
# MultiPoint Class
# =============================================================================
class multiPointSparse(object):
    """
    Create the multiPoint class on the provided comm.
        
    Parameters
    ----------
    gcomm : MPI.Intracomm
        Global MPI communicator from which all processor groups
        are created. It is usually MPI_COMM_WORLD but may be 
        another intraCommunicator that has already been created. 

    Examples
    --------
    We will setup a multipoint problem with two procSets: a 'cruise'
    set with 3 members and 32 procs each, and a maneuver set with two
    members with 10 and 20 procs respectively. Our script will have to
    define 5 python functions:

    #. Evaluate functions for cruise::
    
         def cruiseObj(x):
             funcs = {} # Fill up with functions
             ...
             return funcs

    #. Evaluate functions for maneuver::

         def maneuverObj(x):
             funcs = {} # Fill up with functions
             ...
             return funcs

    #. Evaluate function sensitivity for cruise::

         def cruiseSens(x, funcs):
             funcSens = {}
             ...
             return funcSens

    #. Evaluate function sensitivity for cruise::

        def maneuverSens(x, funcs):
             funcSens = {}
             ...
             return funcSens

    #. Function to compute addition functions::


        def objCon(funcs):
             funcs['new_func'] = combination_of_funcs
             ...
             return funcs
    
    >>> MP = multiPointSparse.multiPoint(MPI.COMM_WORLD)
    >>> MP.addProcessorSet('cruise', 3, 32)
    >>> MP.addProcessorSet('maneuver', 2, [10, 20])
    >>> # Possibly create directories
    >>> ptDirs = MP.createDirectories('/home/user/output/')
    >>> # Get the communicators and flags
    >>> comm, setComm, setFlags, groupFlags, ptID = MP.createCommunicators()
    >>> # Setup problems and python functions
    >>> ....
    >>> MP.setProcSetObjFunc('cruise', cruiseObj)
    >>> MP.setProcSetObjFunc('maneuver', maneuverObj)
    >>> MP.setProcSetSensFunc('cruise', cruiseSens)
    >>> MP.setProcSetSensFunc('maneuver', maneuverSens)
    >>> MP.setObjCon(objCon)
    >>> # Create optimization problem using MP.obj
    >>> optProb = Optimization('opt', MP.obj)
    >>> # Setup optimization problem
    >>> # MP needs the optProb after everything is setup.
    >>> MP.setOptProb(optProb)
    >>> # Create optimizer and use MP.sens for the sensitivity function on opt call
    >>> snopt(optProb, sens=MP.sens, ...)

    Notes
    -----
    multiPointSparse requires useGroups=True (default) when creating
    the optProb (Optimization instance). 
    """
    def __init__(self, gcomm):
        assert type(gcomm) == MPI.Intracomm
        self.gcomm = gcomm
        self.pSet = OrderedDict()
        self.dummyPSet = set()
        self.pSetRoot = None
        self.objective = None
        self.setFlags = None
        self.constraints = None
        self.cumSets = [0]
        self.commPattern = None
        # User-specified function
        self.userObjCon = None

        # Information used for determining keys for CS loop
        self.conKeys = set()
        self.outputWRT = {}
        self.outputSize = {}
        self.dvSize = {}
        self.funcs = None
        self.inputKeys = None
        self.outputKeys = None
        self.passThroughKeys = None

    def addProcessorSet(self, setName, nMembers, memberSizes):
        """
        A Processor set is defined as one or more groups of processors
        that use the same obj() and sens() froutines. Members of
        processor sets typically, but not necessairly, return the same
        number of functions. In all cases, the function names must be
        unique. 
        
        Parameters
        ----------
        setName : str
            Name of process set. Process set names must be unique

        nMembers : int
            Number of members in the set.

        memberSizes : int, iteratable
            Number of processors on each set. If an iteger is suppled all\
            members use the same number of processors.\
            If a list or array is provided, a different number of processors\
            on each member can be specified. 

        Examples
        --------
        >>> MP.addProcessorSet('cruise', 3, 32)
        >>> MP.addProcessorSet('maneuver', 2, [10, 20])
        """
        # Lets let the user explictly set nMembers to 0. This is
        # equilivant to just turning off that proc set. 
        if nMembers == 0:
            self.dummyPSet.add(setName)
        else:
            nMembers = int(nMembers)
            memberSizes = numpy.atleast_1d(memberSizes)
            if len(memberSizes) == 1:
                memberSizes = numpy.ones(nMembers)*memberSizes[0]
            else:
                if len(memberSizes) != nMembers:
                    raise MPError('The suppliled memberSizes list is not \
     the correct length.')

            self.pSet[setName] = procSet(setName, nMembers, memberSizes,
                                         len(self.pSet))

    def createCommunicators(self):
        """
        Create the communicators after all the procSets have been
        added. All procSets MUST be added before this routine is
        called.

        Returns
        -------
        comm : MPI.Intracomm
            This is the communicator for the member of the procSet. Basically,
            this is the communciator that the (parallel) analyais should be
            created on 
        setComm : MPI.Intracomm
            This is the communicator that spans the entire processor set. 
        setFlags : dict
            This is a dictionary whose entry for \"setName\", as specified in
            addProcessorSet() is True on a processor belonging to that set. 
        groupFlags : list
            This is list is used to destinguish between members within
            a processor set. This list of of length nMembers and the
            ith entry is true for the ith group. 
        ptID : int
            This is the index of the group that this processor belongs to

        Examples
        --------
        >>> comm, setComm, setFlags, groupFlags, ptID = MP.createCommunicators()
        >>> # The following will be true for all processors for the second member
            # of the 'cruise' procSet'
        >>> setFlags['cruise'] and groupFlags[1] == True
        """

        # First we determine the total number of required procs:
        nProc = 0
        for setName in self.pSet:
            nProc += self.pSet[setName].nProc

        # Check the sizes
        if nProc < self.gcomm.size or nProc > self.gcomm.size:
            raise MPError('multiPointSparse must be called with EXACTLY\
 %d processors.'% (nProc))

        # Create a cumulative size array
        setCount = len(self.pSet)
        setSizes = numpy.zeros(setCount)
        for setName in self.pSet:
            setSizes[self.pSet[setName].setID] = self.pSet[setName].nProc
        
        cumSets = numpy.zeros(setCount+1,'intc')
        for i in range(setCount):
            cumSets[i+1] = cumSets[i] + setSizes[i]

        setFlags = {}

        # Determine the member_key for each processor
        for key in self.pSet:
            if self.gcomm.rank >= cumSets[self.pSet[key].setID] and \
                    self.gcomm.rank < cumSets[self.pSet[key].setID+1]:
                memberKey = self.pSet[key].setID
                setFlags[self.pSet[key].setName] = True
            else:
                setFlags[self.pSet[key].setName] = False

        setComm = self.gcomm.Split(memberKey)

        # Set this new_comm into each pSet and let each procSet create
        # its own split:
        for key in self.pSet:
            if setFlags[key]:

                self.pSet[key].gcomm = setComm
                self.pSet[key].createCommunicators()

                self.gcomm.barrier()

                comm = self.pSet[key].comm
                groupFlags = self.pSet[key].groupFlags
                ptID = self.pSet[key].groupID

        self.setFlags = setFlags
        # Now just append the dummy procSets:
        for key in self.dummyPSet:
            self.setFlags[key] = False
            
        self.pSetRoot = {}
        for key in self.pSet:
            self.pSetRoot[key] = cumSets[self.pSet[key].setID]

        return comm, setComm, setFlags, groupFlags, ptID

    def createDirectories(self, rootDir):
        """
        This function can be called only after all the procSets have
        been added. This can facilitate distingushing output files
        when there are a large number of procSets and/or members of
        procSets.

        Parameters
        ----------
        rootDir : str
            Root path where directories are to be created

        Returns
        -------
        ptDirs : dict
            A dictionary of all the created directories. Each dictionary
            entry has key defined by 'setName' and contains a list of size
            nMembers, each entry of which is the path to the created
            directory
                    
        Examples
        --------
        >>> MP = multiPointSparse.multiPoint(MPI.COMM_WORLD)
        >>> MP.addProcessorSet('cruise', 3, 32)
        >>> MP.addProcessorSet('maneuver', 2, [10, 20])
        >>> ptDirs = MP.createDirectories('/home/user/output/')
        >>> ptDirs
        {'cruise': ['/home/user/output/cruise_0','/home/user/output/cruise_1',
                    '/home/user/output/cruise_2'],
         'maneuver':['/home/user/output/maneuver_0','/home/user/output/maneuver_1']}
         """
            
        if len(self.pSet) == 0: 
            return

        ptDirs = {}
        for key in self.pSet:
            ptDirs[key] = []
            for i in range(self.pSet[key].nMembers):
                dirName = rootDir + '/%s_%d'% (self.pSet[key].setName, i)
                ptDirs[key].append(dirName)

                if self.gcomm.rank == 0: # Only global root proc makes
                                         # directories
                    os.system('mkdir -p %s'%(dirName))
                 
        return ptDirs

    def setProcSetObjFunc(self, setName, func):
        """
        Set a single python function handle to compute the functionals

        Parameters
        ----------
        setName : str
            Name of set we are setting the function for
        func : Python function
            Python function handle 
            """
        if setName not in self.pSet:
            raise MPError("'setName' has not been added with addProcessorSet.")
        if not isinstance(func, types.FunctionType):
            raise MPError('func must be a Python function handle.')

        self.pSet[setName].objFunc = [func]
        
    def setProcSetSensFunc(self, setName, func):
        """
        Set the python function handle to compute the derivative of
        the functionals

        Parameters
        ----------
        setName : str
            Name of set we are setting the function for
        func : Python function
            Python function handle 

            """
        if setName not in self.pSet:
            raise MPError("'setName' has not been added with addProcessorSet.")
        if not isinstance(func, types.FunctionType):
            raise MPError('func must be a Python function handle.')

        self.pSet[setName].sensFunc = [func]

    def addProcSetObjFunc(self, setName, func):
        """
        Add an additional python function handle to compute the functionals

        Parameters
        ----------
        setName : str
            Name of set we are setting the function for
        func : Python function
            Python function handle 
            """
        if setName not in self.pSet:
            raise MPError("'setName' has not been added with addProcessorSet.")
        if not isinstance(func, types.FunctionType):
            raise MPError('func must be a Python function handle.')

        self.pSet[setName].objFunc.append(func)
        
    def addProcSetSensFunc(self, setName, func):
        """
        Add an additional python function handle to compute the
        derivative of the functionals

        Parameters
        ----------
        setName : str
            Name of set we are setting the function for
        func : Python function
            Python function handle 

            """
        if setName not in self.pSet:
            raise MPError("'setName' has not been added with addProcessorSet.")
        if not isinstance(func, types.FunctionType):
            raise MPError('func must be a Python function handle.')

        self.pSet[setName].sensFunc.append(func)
        
    def setObjCon(self, func):
        """
        Set the python function handle to compute the final objective
        and constriaints that are combinations of the functionals.

        Parameters
        ----------
        func : Python function
            Python function handle 
            """
        if not isinstance(func, types.FunctionType):
            raise MPError('func must be a Python function handle.')
        
        self.userObjCon = func
        
    def setOptProb(self, optProb):
        """
        Set the optimization problem that this multiPoint object will
        be used for. This is required for this class to know how to
        assemble the gradients. If the optProb is not 'finished', it
        will done so here. Therefore, this function is collective on
        the comm that optProb is built on. multiPoint sparse does
        *not* hold a reference to optProb so no additional cahnges can
        be made to optProb after this function is called. 
        
        Parameters
        ----------
        optProb : pyOptSparse optimization problem class
            The optProb object to use 
            """
       
        optProb.finalizeDesignVariables()
        optProb.finalizeConstraints()

        # Since there is no distinction between objective(s) and
        # constraints just put everything in conKeys, including the
        # objective(s)
        for iCon in optProb.constraints:
            if not optProb.constraints[iCon].linear:
                self.conKeys.add(iCon)
                self.outputWRT[iCon] = optProb.constraints[iCon].wrt
                self.outputSize[iCon] = optProb.constraints[iCon].ncon
        for iObj in optProb.objectives:
            self.conKeys.add(iObj)
            self.outputWRT[iObj] = list(optProb.variables.keys())
            self.outputSize[iObj] = 1

        for dvSet in optProb.variables:
            ss = optProb.dvOffset[dvSet]['n']
            self.dvSize[dvSet] = ss[1] - ss[0]
            
<<<<<<< HEAD
        self.conKeys = set(self.conKeys)

=======
        
>>>>>>> b70ed31f
    def obj(self, x):
        """
        This is a built-in objective function that is designed to be
        used directly as an objective function with pyOptSparse. The
        user should not use this function directly, instead see the
        class documentation for the inteded usage. 

        Parameters
        ----------
        x : dict
            Dictionary of variables returned from pyOptSparse
        """
        for key in self.pSet:
            if self.setFlags[key]: 
                # Run "obj" funtion to generate functionals
                res = {}
                for func in self.pSet[key].objFunc:
                    tmp = func(x)
                    assert tmp is not None, "No return from user supplied\
                Objective function for pSet %s. Functionals must be returned in a\
                          dictionary."% key
                    res.update(tmp)
                    
                if 'fail' not in res:
                    res['fail'] = False
 
        if self.commPattern is None:
            # On the first pass we need to determine the (one-time)
            # communication pattern

            # Send all the keys
            allKeys = self.gcomm.allgather(list(res.keys()))
           
            self.commPattern = dict()  

            for i in range(len(allKeys)): # This is looping over processors
                for key in allKeys[i]: # This loops over keys from proc
                    if key not in self.commPattern:
                        if key != 'fail':
                            # Only add on the lowest proc and ignore on higher
                            # ones
                            self.commPattern[key] = i
              
        # Perform Communication of functionals
        allFuncs = dict()
        for key in self.commPattern:
            if self.commPattern[key] == self.gcomm.rank:
                tmp = self.gcomm.bcast(res[key], root=self.commPattern[key])
            else:
                tmp = self.gcomm.bcast(None, root=self.commPattern[key])

            allFuncs[key] = tmp
          
        # Simply do an allReduce on the fail flag:
        fail = self.gcomm.allreduce(res['fail'], op=MPI.LOR)
        
        # Save the functions since we need these for the derivatives
        self.funcs = copy.deepcopy(allFuncs)
  
        # Determine which additional keys are necessary:
        funckeys = set(allFuncs.keys())
        # Input Keys are the input variables to the objCon function
        # Output Keys are the output variables from the objCon function
        self.inputKeys = funckeys.difference(self.conKeys)
        self.outputKeys = self.conKeys.difference(funckeys)
        self.passThroughKeys = funckeys.intersection(self.conKeys)
               
        inputFuncs = self._extractKeys(allFuncs, self.inputKeys)
        passThroughFuncs = self._extractKeys(allFuncs, self.passThroughKeys)
        funcs = self.userObjCon(inputFuncs)

        # Add the pass-through ones back:
        funcs.update(passThroughFuncs)
        
        (funcs, fail) = self.gcomm.bcast((funcs, fail), root=0)

        return funcs, fail
    
    def sens(self, x, funcs):
        """
        This is a built-in sensitity function that is designed to be
        used directly as a the sensitivty function with
        pyOptSparse. The user should not use this function directly,
        instead see the class documentation for the intended usage. 

        Parameters
        ----------
        x : dict
            Dictionary of variables returned from pyOptSparse
        """
        for key in self.pSet:
            if self.setFlags[key]: 
                # Run "sens" funtion to functionals sensitivities
                res = {}
                for func in self.pSet[key].sensFunc:
                    tmp = func(x, funcs)
                    assert tmp is not None,  "No return from user supplied\
 Sensitivity function for pSet %s. Functional derivatives must be returned in a\
 dictionary."% key
                    res.update(tmp)
                    
                if 'fail' not in res:
                    res['fail'] = False

        # Perform Communication of functional (derivatives)
        funcSens = dict()
        for key in self.commPattern:
            if self.commPattern[key] == self.gcomm.rank:
                tmp = self.gcomm.bcast(res[key], root=self.commPattern[key])
            else:
                tmp = self.gcomm.bcast(None, root=self.commPattern[key])
 
            funcSens[key] = tmp
           
        # Simply do an allReduce on the fail flag:
        fail = self.gcomm.allreduce(res['fail'], op=MPI.LOR)

        # Now we have to perform the CS loop over the user-supplied
        # objCon function to generate the derivatives of our final
        # constraints (and objective(s)) with respect to the
        # intermediate functionals. We will put everything in gcon
        # (including the objective)

        gcon = {}

        # Complexify just the keys we need:
        funcs = self._complexifyFuncs(self.funcs, self.inputKeys)

        # Extract just the input keys
        funcs = self._extractKeys(funcs, self.inputKeys)

        # Just copy the passthrough keys:
        for pKey in self.passThroughKeys:
            gcon[pKey] = funcSens[pKey]

        # Setup zeros for the output keys:
        for oKey in self.outputKeys:
            gcon[oKey] = {}
            # Only loop over the DVsets that this constraint has:
            for dvSet in self.outputWRT[oKey]:
                gcon[oKey][dvSet] = numpy.zeros(
                    (self.outputSize[oKey], self.dvSize[dvSet]))

        # Just complexify the keys to be petrurbed 'inputKeys'
        funcs = self._complexifyFuncs(self.funcs, self.inputKeys)

        for iKey in self.inputKeys: # Keys to peturb:
            if numpy.isscalar(funcs[iKey]):
                funcs[iKey] += 1e-40j
                con = self.userObjCon(funcs)
                funcs[iKey] -= 1e-40j

                # Extract the derivative of output key variables 
                for oKey in self.outputKeys: 
                    n = self.outputSize[oKey] 
                    for dvSet in self.outputWRT[oKey]:
                        if dvSet in funcSens[iKey]:
                            deriv = (numpy.imag(con[oKey])/1e-40).reshape((n, 1))
                            gcon[oKey][dvSet] += numpy.dot(
                                deriv, numpy.atleast_2d(funcSens[iKey][dvSet]))

            else:
                for i in range(len(funcs[iKey])):
                    funcs[iKey][i] += 1e-40j
                    con = self.userObjCon(funcs)
                    funcs[iKey][i] -= 1e-40j

                    # Extract the derivative of output key variables 
                    for oKey in self.outputKeys: 
                        n = self.outputSize[oKey]
                        for dvSet in self.outputWRT[oKey]:
                            if dvSet in funcSens[iKey]:
                                deriv = (numpy.imag(con[oKey])/1e-40).reshape((n, 1))
                                gcon[oKey][dvSet] += \
                                    numpy.dot(deriv, numpy.atleast_2d(
                                    funcSens[iKey][dvSet][i, :]))

        gcon = self.gcomm.bcast(gcon, root=0)
        fail = self.gcomm.bcast(fail, root=0)

        return gcon, fail

    def _complexifyFuncs(self, funcs, keys):
        """ Convert functionals to complex type"""
        for key in keys:
            if not numpy.isscalar(funcs[key]):
                funcs[key] = numpy.array(funcs[key]).astype('D')

        return funcs

    def _extractKeys(self, funcs, keys):
        """Return a copy of the dict with just the keys given in keys"""
        newDict = {}
        for key in keys:
            newDict[key] = copy.deepcopy(funcs[key])
        return newDict

class procSet(object):
    """
    A container class to bundle information pretaining to a specific
    processor set. It is not intended to be used externally by a user.
    No error checking is performed since the multiPoint class should
    have already checked the inputs.
    """
    def __init__(self, setName, nMembers, memberSizes, setID):
        self.setName = setName
        self.nMembers = nMembers
        self.memberSizes = memberSizes
        self.nProc = numpy.sum(self.memberSizes)
        self.gcomm = None
        self.objFunc = []
        self.sensFunc = []
        self.cumGroups = None
        self.groupID = None
        self.groupFlags = None
        self.comm = None
        self.setID = setID

    def createCommunicators(self):
        """
        Once the comm for the procSet is determined, we can split up
        this comm as well
        """
        # Create a cumulative size array
        cumGroups = numpy.zeros(self.nMembers + 1,'intc')

        for i in range(self.nMembers):
            cumGroups[i+1] = cumGroups[i] + self.memberSizes[i]

        # Determine the member_key (m_key) for each processor
        m_key = None
        for i in range(self.nMembers):
            if (self.gcomm.rank >= cumGroups[i] and
                self.gcomm.rank < cumGroups[i+1]):
                m_key = i
                
        self.comm = self.gcomm.Split(m_key)
        self.groupFlags = numpy.zeros(self.nMembers, bool)
        self.groupFlags[m_key] = True
        self.groupID = m_key
        self.cumGroups = cumGroups
        <|MERGE_RESOLUTION|>--- conflicted
+++ resolved
@@ -513,12 +513,8 @@
             ss = optProb.dvOffset[dvSet]['n']
             self.dvSize[dvSet] = ss[1] - ss[0]
             
-<<<<<<< HEAD
         self.conKeys = set(self.conKeys)
 
-=======
-        
->>>>>>> b70ed31f
     def obj(self, x):
         """
         This is a built-in objective function that is designed to be
